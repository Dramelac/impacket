--- conflicted
+++ resolved
@@ -78,19 +78,7 @@
       - name: Install Python dependencies
         run: |
           python -m pip install --upgrade pip wheel
-<<<<<<< HEAD
-          pip install tox -r requirements.txt -r requirements-test.txt
-=======
-          python -m pip install flake8 tox -r requirements.txt
-
-      - name: Check syntax errors
-        run: |
-          flake8 . --count --select=E9,F63,F7,F82 --show-source --statistics
-
-      - name: Check PEP8 warnings
-        run: |
-          flake8 . --count --ignore=E1,E2,E3,E501,W291,W293 --exit-zero --max-complexity=65 --max-line-length=127 --statistics
->>>>>>> 6da655ca
+          python -m pip install tox -r requirements.txt -r requirements-test.txt
 
       - name: Run unit tests
         run: |
