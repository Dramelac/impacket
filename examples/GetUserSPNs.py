--- conflicted
+++ resolved
@@ -35,7 +35,6 @@
 import argparse
 import logging
 import sys
-import re
 from datetime import datetime
 from binascii import hexlify, unhexlify
 
@@ -109,9 +108,6 @@
             self.__kdcHost = None
 
     def getMachineName(self, target):
-        # Python 2: socket.error handling
-        from socket import error as SocketError
-
         try:
             s = SMBConnection(target, target)
             s.login('', '')
@@ -137,32 +133,9 @@
         return t
 
     def getTGT(self):
-<<<<<<< HEAD
         domain, _, TGT, _ = CCache.parseFile(self.__domain)
         if TGT is not None:
             return TGT
-=======
-        try:
-            ccache = CCache.loadFile(os.getenv('KRB5CCNAME'))
-        except:
-            # No cache present
-            pass
-        else:
-            # retrieve user and domain information from CCache file if needed
-            if self.__domain == '':
-                domain = ccache.principal.realm['data']
-            else:
-                domain = self.__domain
-            logging.debug("Using Kerberos Cache: %s" % os.getenv('KRB5CCNAME'))
-            principal = 'krbtgt/%s@%s' % (domain.upper(), domain.upper())
-            creds = ccache.getCredential(principal)
-            if creds is not None:
-                TGT = creds.toTGT()
-                logging.debug('Using TGT from cache')
-                return TGT
-            else:
-                logging.debug("No valid credentials found in cache.")
->>>>>>> cfe14a87
 
         # No TGT in cache, request it
         userName = Principal(self.__username, type=constants.PrincipalNameType.NT_PRINCIPAL.value)
@@ -265,17 +238,12 @@
                 logging.error(str(e))
 
     def run(self):
-<<<<<<< HEAD
         if self.__usersFile:
             self.request_users_file_TGSs()
             return
 
-        if self.__doKerberos:
-            target = self.getMachineName()
-=======
         if self.__kdcHost is not None and self.__targetDomain == self.__domain:
             self.__target = self.__kdcHost
->>>>>>> cfe14a87
         else:
             if self.__kdcIP is not None and self.__targetDomain == self.__domain:
                 self.__target = self.__kdcIP
@@ -404,29 +372,19 @@
                     downLevelLogonName = self.__targetDomain + "\\" + sAMAccountName
 
                     try:
-<<<<<<< HEAD
                         principalName = Principal()
                         principalName.type = constants.PrincipalNameType.NT_MS_PRINCIPAL.value
                         principalName.components = [downLevelLogonName]
 
                         tgs, cipher, oldSessionKey, sessionKey = getKerberosTGS(principalName, self.__domain,
                                                                                 self.__kdcHost,
-=======
-                        serverName = Principal(SPN, type=constants.PrincipalNameType.NT_SRV_INST.value)
-                        tgs, cipher, oldSessionKey, sessionKey = getKerberosTGS(serverName, self.__domain,
-                                                                                self.__kdcIP,
->>>>>>> cfe14a87
                                                                                 TGT['KDC_REP'], TGT['cipher'],
                                                                                 TGT['sessionKey'])
                         self.outputTGS(tgs, oldSessionKey, sessionKey, sAMAccountName, self.__targetDomain + "/" + sAMAccountName, fd)
                     except Exception as e:
                         logging.debug("Exception:", exc_info=True)
-<<<<<<< HEAD
                         logging.error('Principal: %s - %s' % (downLevelLogonName, str(e)))
 
-=======
-                        logging.error('SPN: %s - %s' % (SPN, str(e)))
->>>>>>> cfe14a87
                 if fd is not None:
                     fd.close()
 
@@ -525,11 +483,7 @@
     else:
         logging.getLogger().setLevel(logging.INFO)
 
-<<<<<<< HEAD
     userDomain, username, password = parse_credentials(options.target)
-=======
-    userDomain, username, password = re.compile('(?:(?:([^/:]*)/)?([^:]*)(?::(.*))?)?').match(options.target).groups('')
->>>>>>> cfe14a87
 
     if userDomain == '':
         logging.critical('userDomain should be specified!')
