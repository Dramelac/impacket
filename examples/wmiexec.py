#!/usr/bin/python
# Copyright (c) 2003-2016 CORE Security Technologies
#
# This software is provided under under a slightly modified version
# of the Apache Software License. See the accompanying LICENSE file
# for more information.
#
# A similar approach to smbexec but executing commands through WMI.
# Main advantage here is it runs under the user (has to be Admin) 
# account, not SYSTEM, plus, it doesn't generate noisy messages
# in the event log that smbexec.py does when creating a service.
# Drawback is it needs DCOM, hence, I have to be able to access 
# DCOM ports at the target machine.
#
# Author:
#  beto (@agsolino)
#
# Reference for:
#  DCOM
#

import sys
import os
import cmd
import argparse
import time
import logging
import string
import ntpath

from impacket.examples import logger
from impacket import version
from impacket.smbconnection import SMBConnection, SMB_DIALECT, SMB2_DIALECT_002, SMB2_DIALECT_21
from impacket.dcerpc.v5.dcomrt import DCOMConnection
from impacket.dcerpc.v5.dcom import wmi
from impacket.dcerpc.v5.dtypes import NULL

OUTPUT_FILENAME = '__' + str(time.time())

class WMIEXEC:
    def __init__(self, command='', username='', password='', domain='', hashes=None, aesKey=None, share=None,
                 noOutput=False, doKerberos=False, kdcHost=None):
        self.__command = command
        self.__username = username
        self.__password = password
        self.__domain = domain
        self.__lmhash = ''
        self.__nthash = ''
        self.__aesKey = aesKey
        self.__share = share
        self.__noOutput = noOutput
        self.__doKerberos = doKerberos
        self.__kdcHost = kdcHost
        self.shell = None
        if hashes is not None:
            self.__lmhash, self.__nthash = hashes.split(':')

    def run(self, addr):
        if self.__noOutput is False:
            smbConnection = SMBConnection(addr, addr)
            if self.__doKerberos is False:
                smbConnection.login(self.__username, self.__password, self.__domain, self.__lmhash, self.__nthash)
            else:
                smbConnection.kerberosLogin(self.__username, self.__password, self.__domain, self.__lmhash,
                                            self.__nthash, self.__aesKey, kdcHost=self.__kdcHost)

            dialect = smbConnection.getDialect()
            if dialect == SMB_DIALECT:
                logging.info("SMBv1 dialect used")
            elif dialect == SMB2_DIALECT_002:
                logging.info("SMBv2.0 dialect used")
            elif dialect == SMB2_DIALECT_21:
                logging.info("SMBv2.1 dialect used")
            else:
                logging.info("SMBv3.0 dialect used")
        else:
            smbConnection = None

        dcom = DCOMConnection(addr, self.__username, self.__password, self.__domain, self.__lmhash, self.__nthash,
                              self.__aesKey, oxidResolver=True, doKerberos=self.__doKerberos, kdcHost=self.__kdcHost)
        try:
            iInterface = dcom.CoCreateInstanceEx(wmi.CLSID_WbemLevel1Login,wmi.IID_IWbemLevel1Login)
            iWbemLevel1Login = wmi.IWbemLevel1Login(iInterface)
            iWbemServices= iWbemLevel1Login.NTLMLogin('//./root/cimv2', NULL, NULL)
            iWbemLevel1Login.RemRelease()

            win32Process,_ = iWbemServices.GetObject('Win32_Process')

            self.shell = RemoteShell(self.__share, win32Process, smbConnection)
            if self.__command != ' ':
                self.shell.onecmd(self.__command)
            else:
                self.shell.cmdloop()
        except  (Exception, KeyboardInterrupt), e:
            #import traceback
            #traceback.print_exc()
            logging.error(str(e))
            if smbConnection is not None:
                smbConnection.logoff()
            dcom.disconnect()
            sys.stdout.flush()
            sys.exit(1)

        if smbConnection is not None:
            smbConnection.logoff()
        dcom.disconnect()

class RemoteShell(cmd.Cmd):
    def __init__(self, share, win32Process, smbConnection):
        cmd.Cmd.__init__(self)
        self.__share = share
        self.__output = '\\' + OUTPUT_FILENAME 
        self.__outputBuffer = ''
        self.__shell = 'cmd.exe /Q /c '
        self.__win32Process = win32Process
        self.__transferClient = smbConnection
        self.__pwd = 'C:\\'
        self.__noOutput = False
        self.intro = '[!] Launching semi-interactive shell - Careful what you execute\n[!] Press help for extra shell commands'

        # We don't wanna deal with timeouts from now on.
        if self.__transferClient is not None:
            self.__transferClient.setTimeout(100000)
            self.do_cd('\\')
        else:
            self.__noOutput = True

    def do_shell(self, s):
        os.system(s)

    def do_help(self, line):
        print """
 lcd {path}                 - changes the current local directory to {path}
 exit                       - terminates the server process (and this session)
 put {src_file, dst_path}   - uploads a local file to the dst_path (dst_path = default current directory)
 get {file}                 - downloads pathname to the current local dir 
 ! {cmd}                    - executes a local shell cmd
""" 

    def do_lcd(self, s):
        if s == '':
            print os.getcwd()
        else:
            try:
                os.chdir(s)
            except Exception, e:
                logging.error(str(e))

    def do_get(self, src_path):
        try:
            import ntpath
            newPath = ntpath.normpath(ntpath.join(self.__pwd, src_path))
            drive, tail = ntpath.splitdrive(newPath) 
            filename = ntpath.basename(tail)
            fh = open(filename,'wb')
            logging.info("Downloading %s\\%s" % (drive, tail))
            self.__transferClient.getFile(drive[:-1]+'$', tail, fh.write)
            fh.close()
        except Exception, e:
            logging.error(str(e))
            os.remove(filename)
            pass

    def do_put(self, s):
        try:
            params = s.split(' ')
            if len(params) > 1:
                src_path = params[0]
                dst_path = params[1]
            elif len(params) == 1:
                src_path = params[0]
                dst_path = ''

            src_file = os.path.basename(src_path)
            fh = open(src_path, 'rb')
            dst_path = string.replace(dst_path, '/','\\')
            import ntpath
            pathname = ntpath.join(ntpath.join(self.__pwd,dst_path), src_file)
            drive, tail = ntpath.splitdrive(pathname)
            logging.info("Uploading %s to %s" % (src_file, pathname))
            self.__transferClient.putFile(drive[:-1]+'$', tail, fh.read)
            fh.close()
        except Exception, e:
            logging.critical(str(e))
            pass

    def do_exit(self, s):
        return True

    def emptyline(self):
        return False

    def do_cd(self, s):
        self.execute_remote('cd ' + s)
        if len(self.__outputBuffer.strip('\r\n')) > 0:
            print self.__outputBuffer
            self.__outputBuffer = ''
        else:
            self.__pwd = ntpath.normpath(ntpath.join(self.__pwd, s))
            self.execute_remote('cd ')
            self.__pwd = self.__outputBuffer.strip('\r\n')
            self.prompt = self.__pwd + '>'
            self.__outputBuffer = ''

    def default(self, line):
        # Let's try to guess if the user is trying to change drive
        if len(line) == 2 and line[1] == ':':
            # Execute the command and see if the drive is valid
            self.execute_remote(line)
            if len(self.__outputBuffer.strip('\r\n')) > 0: 
                # Something went wrong
                print self.__outputBuffer
                self.__outputBuffer = ''
            else:
                # Drive valid, now we should get the current path
                self.__pwd = line
                self.execute_remote('cd ')
                self.__pwd = self.__outputBuffer.strip('\r\n')
                self.prompt = self.__pwd + '>'
                self.__outputBuffer = ''
        else:
            if line != '':
                self.send_data(line)

    def get_output(self):
        def output_callback(data):
            self.__outputBuffer += data

        if self.__noOutput is True:
            self.__outputBuffer = ''
            return

        while True:
            try:
                self.__transferClient.getFile(self.__share, self.__output, output_callback)
                break
            except Exception, e:
                if str(e).find('STATUS_SHARING_VIOLATION') >=0:
                    # Output not finished, let's wait
                    time.sleep(1)
                    pass
                elif str(e).find('Broken') >= 0:
                    # The SMB Connection might have timed out, let's try reconnecting
                    logging.debug('Connection broken, trying to recreate it')
                    self.__transferClient.reconnect()
                    return self.get_output()
        self.__transferClient.deleteFile(self.__share, self.__output)

    def execute_remote(self, data):
        command = self.__shell + data 
        if self.__noOutput is False:
            command += ' 1> ' + '\\\\127.0.0.1\\%s' % self.__share + self.__output  + ' 2>&1'
        self.__win32Process.Create(command, self.__pwd, None)
        self.get_output()

    def send_data(self, data):
        self.execute_remote(data)
        print self.__outputBuffer
        self.__outputBuffer = ''

class AuthFileSyntaxError(Exception):
    
    '''raised by load_smbclient_auth_file if it encounters a syntax error
    while loading the smbclient-style authentication file.'''

    def __init__(self, path, lineno, reason):
        self.path=path
        self.lineno=lineno
        self.reason=reason
    
    def __str__(self):
        return 'Syntax error in auth file %s line %d: %s' % (
            self.path, self.lineno, self.reason )

def load_smbclient_auth_file(path):

    '''Load credentials from an smbclient-style authentication file (used by
    smbclient, mount.cifs and others).  returns (domain, username, password)
    or raises AuthFileSyntaxError or any I/O exceptions.'''

    lineno=0
    domain=None
    username=None
    password=None
    for line in open(path):
        lineno+=1

        line = line.strip()

        if line.startswith('#') or line=='':
            continue
            
        parts = line.split('=',1)
        if len(parts) != 2:
            raise AuthFileSyntaxError(path, lineno, 'No "=" present in line')
        
        (k,v) = (parts[0].strip(), parts[1].strip())
        
        if k=='username':
            username=v
        elif k=='password':
            password=v
        elif k=='domain':
            domain=v
        else:
            raise AuthFileSyntaxError(path, lineno, 'Unknown option %s' % repr(k))
            
    return (domain, username, password)

# Process command-line arguments.
if __name__ == '__main__':
    # Init the example's logger theme
    logger.init()
    print version.BANNER

    parser = argparse.ArgumentParser(add_help = True, description = "Executes a semi-interactive shell using Windows "
                                                                    "Management Instrumentation.")
    parser.add_argument('target', action='store', help='[[domain/]username[:password]@]<targetName or address>')
    parser.add_argument('-share', action='store', default = 'ADMIN$', help='share where the output will be grabbed from '
                                                                           '(default ADMIN$)')
    parser.add_argument('-nooutput', action='store_true', default = False, help='whether or not to print the output '
                                                                                '(no SMB connection created)')
    parser.add_argument('-debug', action='store_true', help='Turn DEBUG output ON')

    parser.add_argument('command', nargs='*', default = ' ', help='command to execute at the target. If empty it will '
                                                                  'launch a semi-interactive shell')

    group = parser.add_argument_group('authentication')

    group.add_argument('-hashes', action="store", metavar = "LMHASH:NTHASH", help='NTLM hashes, format is LMHASH:NTHASH')
    group.add_argument('-no-pass', action="store_true", help='don\'t ask for password (useful for -k)')
<<<<<<< HEAD
    group.add_argument('-k', action="store_true", help='Use Kerberos authentication. Grabs credentials from ccache file (KRB5CCNAME) based on target parameters. If valid credentials cannot be found, it will use the ones specified in the command line')
    group.add_argument('-aesKey', action="store", metavar = "hex key", help='AES key to use for Kerberos Authentication (128 or 256 bits)')
    group.add_argument('-dc-ip', action='store',metavar = "ip address",  help='IP Address of the domain controller. If ommited it use the domain part (FQDN) specified in the target parameter')
    group.add_argument('-A', action="store", metavar = "authfile", help="smbclient/mount.cifs-style authentication file. See smbclient man page's -A option.")
=======
    group.add_argument('-k', action="store_true", help='Use Kerberos authentication. Grabs credentials from ccache file '
                       '(KRB5CCNAME) based on target parameters. If valid credentials cannot be found, it will use the '
                       'ones specified in the command line')
    group.add_argument('-aesKey', action="store", metavar = "hex key", help='AES key to use for Kerberos Authentication '
                                                                            '(128 or 256 bits)')
    group.add_argument('-dc-ip', action='store',metavar = "ip address",  help='IP Address of the domain controller. If '
                       'ommited it use the domain part (FQDN) specified in the target parameter')
>>>>>>> c049506e

    if len(sys.argv)==1:
        parser.print_help()
        sys.exit(1)

    options = parser.parse_args()

    if ' '.join(options.command) == ' ' and options.nooutput is True:
        logging.error("-nooutput switch and interactive shell not supported")
        sys.exit(1)
    
    if options.debug is True:
        logging.getLogger().setLevel(logging.DEBUG)
    else:
        logging.getLogger().setLevel(logging.INFO)

    import re

    domain, username, password, address = re.compile('(?:(?:([^/@:]*)/)?([^@:]*)(?::([^@]*))?@)?(.*)').match(
        options.target).groups('')

    #In case the password contains '@'
    if '@' in address:
        password = password + '@' + address.rpartition('@')[0]
        address = address.rpartition('@')[2]

    try:
        if options.A is not None:
            (domain, username, password) = load_smbclient_auth_file(options.A)
            logging.debug('loaded smbclient auth file: domain=%s, username=%s, password=%s' % (repr(domain), repr(username), repr(password)))
        
        if domain is None:
            domain = ''

        if password == '' and username != '' and options.hashes is None and options.no_pass is False and options.aesKey is None:
            from getpass import getpass
            password = getpass("Password:")

        if options.aesKey is not None:
            options.k = True

        executer = WMIEXEC(' '.join(options.command), username, password, domain, options.hashes, options.aesKey,
                           options.share, options.nooutput, options.k, options.dc_ip)
        executer.run(address)
    except (Exception, KeyboardInterrupt), e:
        #import traceback
        #print traceback.print_exc()
        logging.error(str(e))
    sys.exit(0)<|MERGE_RESOLUTION|>--- conflicted
+++ resolved
@@ -329,12 +329,6 @@
 
     group.add_argument('-hashes', action="store", metavar = "LMHASH:NTHASH", help='NTLM hashes, format is LMHASH:NTHASH')
     group.add_argument('-no-pass', action="store_true", help='don\'t ask for password (useful for -k)')
-<<<<<<< HEAD
-    group.add_argument('-k', action="store_true", help='Use Kerberos authentication. Grabs credentials from ccache file (KRB5CCNAME) based on target parameters. If valid credentials cannot be found, it will use the ones specified in the command line')
-    group.add_argument('-aesKey', action="store", metavar = "hex key", help='AES key to use for Kerberos Authentication (128 or 256 bits)')
-    group.add_argument('-dc-ip', action='store',metavar = "ip address",  help='IP Address of the domain controller. If ommited it use the domain part (FQDN) specified in the target parameter')
-    group.add_argument('-A', action="store", metavar = "authfile", help="smbclient/mount.cifs-style authentication file. See smbclient man page's -A option.")
-=======
     group.add_argument('-k', action="store_true", help='Use Kerberos authentication. Grabs credentials from ccache file '
                        '(KRB5CCNAME) based on target parameters. If valid credentials cannot be found, it will use the '
                        'ones specified in the command line')
@@ -342,7 +336,8 @@
                                                                             '(128 or 256 bits)')
     group.add_argument('-dc-ip', action='store',metavar = "ip address",  help='IP Address of the domain controller. If '
                        'ommited it use the domain part (FQDN) specified in the target parameter')
->>>>>>> c049506e
+    group.add_argument('-A', action="store", metavar = "authfile", help="smbclient/mount.cifs-style authentication file. "
+                                                                        "See smbclient man page's -A option.")
 
     if len(sys.argv)==1:
         parser.print_help()
